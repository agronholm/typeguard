import sys
import traceback
from functools import lru_cache, partial, wraps
from io import BytesIO, StringIO
from typing import (
    AbstractSet, Any, AnyStr, AsyncGenerator, AsyncIterable, AsyncIterator, BinaryIO, Callable,
    Collection, Container, Dict, Generator, Generic, Iterable, Iterator, List, NamedTuple, NewType,
    NoReturn, Sequence, Set, TextIO, Tuple, Type, TypeVar, Union)
from unittest.mock import MagicMock, Mock

import pytest
from typing_extensions import Literal, Protocol, TypedDict, runtime_checkable

from typeguard import (
    check_argument_types, check_return_type, check_type, function_name, qualified_name,
    typechecked)

TBound = TypeVar('TBound', bound='Parent')
TConstrained = TypeVar('TConstrained', 'Parent', int)
TTypingConstrained = TypeVar('TTypingConstrained', List[int], AbstractSet[str])
TIntStr = TypeVar('TIntStr', int, str)
TIntCollection = TypeVar('TIntCollection', int, Collection)
TParent = TypeVar('TParent', bound='Parent')
TChild = TypeVar('TChild', bound='Child')
T_Foo = TypeVar('T_Foo')
JSONType = Union[str, int, float, bool, None, List['JSONType'], Dict[str, 'JSONType']]
myint = NewType("myint", int)

DummyDict = TypedDict('DummyDict', {'x': int}, total=False)
issue_42059 = pytest.mark.xfail(bool(DummyDict.__required_keys__),
                                reason='Fails due to upstream bug BPO-42059')
del DummyDict

Employee = NamedTuple('Employee', [('name', str), ('id', int)])


class FooGeneric(Generic[T_Foo]):
    pass


class Parent:
    pass


class Child(Parent):
    def method(self, a: int):
        pass


class StaticProtocol(Protocol):
    def meth(self) -> None:
        ...


@runtime_checkable
class RuntimeProtocol(Protocol):
    member: int

    def meth(self) -> None:
        ...


@pytest.fixture(params=[Mock, MagicMock], ids=['mock', 'magicmock'])
def mock_class(request):
    return request.param


@pytest.mark.parametrize('inputval, expected', [
    (qualified_name, 'function'),
    (Child(), 'test_typeguard.Child'),
    (int, 'int')
], ids=['func', 'instance', 'builtintype'])
def test_qualified_name(inputval, expected):
    assert qualified_name(inputval) == expected


def test_function_name():
    assert function_name(function_name) == 'typeguard.function_name'


def test_check_type_no_memo():
    check_type('foo', [1], List[int])


def test_check_type_bytes():
    pytest.raises(TypeError, check_type, 'foo', 7, bytes).\
        match(r'type of foo must be bytes-like; got int instead')


def test_check_type_no_memo_fail():
    pytest.raises(TypeError, check_type, 'foo', ['a'], List[int]).\
        match(r'type of foo\[0\] must be int; got str instead')


@pytest.mark.parametrize('value', ['bar', b'bar'], ids=['str', 'bytes'])
def test_check_type_anystr(value):
    check_type('foo', value, AnyStr)


def test_check_type_anystr_fail():
    pytest.raises(TypeError, check_type, 'foo', int, AnyStr).\
        match(r'type of foo must match one of the constraints \(bytes, str\); got type instead')


def test_check_return_type():
    def foo() -> int:
        assert check_return_type(0)
        return 0

    foo()


def test_check_return_type_fail():
    def foo() -> int:
        assert check_return_type('foo')
        return 1

    pytest.raises(TypeError, foo).match('type of the return value must be int; got str instead')


def test_check_return_notimplemented():
    class Foo:
        def __eq__(self, other) -> bool:
            assert check_return_type(NotImplemented)
            return NotImplemented

    assert Foo().__eq__(1) is NotImplemented


def test_check_recursive_type():
    check_type('foo', {'a': [1, 2, 3]}, JSONType)
    pytest.raises(TypeError, check_type, 'foo', {'a': (1, 2, 3)}, JSONType, globals=globals()).\
        match(r'type of foo must be one of \(str, int, float, (bool, )?NoneType, '
              r'List\[JSONType\], Dict\[str, JSONType\]\); got dict instead')


def test_protocol_non_method_members():
    @typechecked
    def foo(a: RuntimeProtocol):
        pass

    class Foo:
        member = 1

        def meth(self) -> None:
            pass

    foo(Foo())


class TestCheckArgumentTypes:
    def test_any_type(self):
        def foo(a: Any):
            assert check_argument_types()

        foo('aa')

    def test_mock_value(self, mock_class):
        def foo(a: str, b: int, c: dict, d: Any) -> int:
            assert check_argument_types()

        foo(mock_class(), mock_class(), mock_class(), mock_class())

    def test_callable_exact_arg_count(self):
        def foo(a: Callable[[int, str], int]):
            assert check_argument_types()

        def some_callable(x: int, y: str) -> int:
            pass

        foo(some_callable)

    def test_callable_bad_type(self):
        def foo(a: Callable[..., int]):
            assert check_argument_types()

        exc = pytest.raises(TypeError, foo, 5)
        assert str(exc.value) == 'argument "a" must be a callable'

    def test_callable_too_few_arguments(self):
        def foo(a: Callable[[int, str], int]):
            assert check_argument_types()

        def some_callable(x: int) -> int:
            pass

        exc = pytest.raises(TypeError, foo, some_callable)
        assert str(exc.value) == (
            'callable passed as argument "a" has too few arguments in its declaration; expected 2 '
            'but 1 argument(s) declared')

    def test_callable_too_many_arguments(self):
        def foo(a: Callable[[int, str], int]):
            assert check_argument_types()

        def some_callable(x: int, y: str, z: float) -> int:
            pass

        exc = pytest.raises(TypeError, foo, some_callable)
        assert str(exc.value) == (
            'callable passed as argument "a" has too many arguments in its declaration; expected '
            '2 but 3 argument(s) declared')

    def test_callable_mandatory_kwonlyargs(self):
        def foo(a: Callable[[int, str], int]):
            assert check_argument_types()

        def some_callable(x: int, y: str, *, z: float, bar: str) -> int:
            pass

        exc = pytest.raises(TypeError, foo, some_callable)
        assert str(exc.value) == (
            'callable passed as argument "a" has mandatory keyword-only arguments in its '
            'declaration: z, bar')

    def test_callable_class(self):
        """
        Test that passing a class as a callable does not count the "self" argument "a"gainst the
        ones declared in the Callable specification.

        """
        def foo(a: Callable[[int, str], Any]):
            assert check_argument_types()

        class SomeClass:
            def __init__(self, x: int, y: str):
                pass

        foo(SomeClass)

    def test_callable_plain(self):
        def foo(a: Callable):
            assert check_argument_types()

        def callback(a):
            pass

        foo(callback)

    def test_callable_partial_class(self):
        """
        Test that passing a bound method as a callable does not count the "self" argument "a"gainst
        the ones declared in the Callable specification.

        """
        def foo(a: Callable[[int], Any]):
            assert check_argument_types()

        class SomeClass:
            def __init__(self, x: int, y: str):
                pass

        foo(partial(SomeClass, y='foo'))

    def test_callable_bound_method(self):
        """
        Test that passing a bound method as a callable does not count the "self" argument "a"gainst
        the ones declared in the Callable specification.

        """
        def foo(callback: Callable[[int], Any]):
            assert check_argument_types()

        foo(Child().method)

    def test_callable_partial_bound_method(self):
        """
        Test that passing a bound method as a callable does not count the "self" argument "a"gainst
        the ones declared in the Callable specification.

        """
        def foo(callback: Callable[[], Any]):
            assert check_argument_types()

        foo(partial(Child().method, 1))

    def test_callable_defaults(self):
        """
        Test that a callable having "too many" arguments don't raise an error if the extra
        arguments have default values.

        """
        def foo(callback: Callable[[int, str], Any]):
            assert check_argument_types()

        def some_callable(x: int, y: str, z: float = 1.2) -> int:
            pass

        foo(some_callable)

    def test_callable_builtin(self):
        """
        Test that checking a Callable annotation against a builtin callable does not raise an
        error.

        """
        def foo(callback: Callable[[int], Any]):
            assert check_argument_types()

        foo([].append)

    def test_dict_bad_type(self):
        def foo(a: Dict[str, int]):
            assert check_argument_types()

        exc = pytest.raises(TypeError, foo, 5)
        assert str(exc.value) == (
            'type of argument "a" must be a dict; got int instead')

    def test_dict_bad_key_type(self):
        def foo(a: Dict[str, int]):
            assert check_argument_types()

        exc = pytest.raises(TypeError, foo, {1: 2})
        assert str(exc.value) == 'type of keys of argument "a" must be str; got int instead'

    def test_dict_bad_value_type(self):
        def foo(a: Dict[str, int]):
            assert check_argument_types()

        exc = pytest.raises(TypeError, foo, {'x': 'a'})
        assert str(exc.value) == "type of argument \"a\"['x'] must be int; got str instead"

    def test_list_bad_type(self):
        def foo(a: List[int]):
            assert check_argument_types()

        exc = pytest.raises(TypeError, foo, 5)
        assert str(exc.value) == (
            'type of argument "a" must be a list; got int instead')

    def test_list_bad_element(self):
        def foo(a: List[int]):
            assert check_argument_types()

        exc = pytest.raises(TypeError, foo, [1, 2, 'bb'])
        assert str(exc.value) == (
            'type of argument "a"[2] must be int; got str instead')

    def test_sequence_bad_type(self):
        def foo(a: Sequence[int]):
            assert check_argument_types()

        exc = pytest.raises(TypeError, foo, 5)
        assert str(exc.value) == (
            'type of argument "a" must be a sequence; got int instead')

    def test_sequence_bad_element(self):
        def foo(a: Sequence[int]):
            assert check_argument_types()

        exc = pytest.raises(TypeError, foo, [1, 2, 'bb'])
        assert str(exc.value) == (
            'type of argument "a"[2] must be int; got str instead')

    def test_abstractset_custom_type(self):
        class DummySet(AbstractSet[int]):
            def __contains__(self, x: object) -> bool:
                return x == 1

            def __len__(self) -> int:
                return 1

            def __iter__(self) -> Iterator[int]:
                yield 1

        def foo(a: AbstractSet[int]):
            assert check_argument_types()

        foo(DummySet())

    def test_abstractset_bad_type(self):
        def foo(a: AbstractSet[int]):
            assert check_argument_types()

        exc = pytest.raises(TypeError, foo, 5)
        assert str(exc.value) == 'type of argument "a" must be a set; got int instead'

    def test_set_bad_type(self):
        def foo(a: Set[int]):
            assert check_argument_types()

        exc = pytest.raises(TypeError, foo, 5)
        assert str(exc.value) == 'type of argument "a" must be a set; got int instead'

    def test_abstractset_bad_element(self):
        def foo(a: AbstractSet[int]):
            assert check_argument_types()

        exc = pytest.raises(TypeError, foo, {1, 2, 'bb'})
        assert str(exc.value) == (
            'type of elements of argument "a" must be int; got str instead')

    def test_set_bad_element(self):
        def foo(a: Set[int]):
            assert check_argument_types()

        exc = pytest.raises(TypeError, foo, {1, 2, 'bb'})
        assert str(exc.value) == (
            'type of elements of argument "a" must be int; got str instead')

    def test_tuple_bad_type(self):
        def foo(a: Tuple[int]):
            assert check_argument_types()

        exc = pytest.raises(TypeError, foo, 5)
        assert str(exc.value) == (
            'type of argument "a" must be a tuple; got int instead')

    def test_tuple_too_many_elements(self):
        def foo(a: Tuple[int, str]):
            assert check_argument_types()

        exc = pytest.raises(TypeError, foo, (1, 'aa', 2))
        assert str(exc.value) == ('argument "a" has wrong number of elements (expected 2, got 3 '
                                  'instead)')

    def test_tuple_too_few_elements(self):
        def foo(a: Tuple[int, str]):
            assert check_argument_types()

        exc = pytest.raises(TypeError, foo, (1,))
        assert str(exc.value) == ('argument "a" has wrong number of elements (expected 2, got 1 '
                                  'instead)')

    def test_tuple_bad_element(self):
        def foo(a: Tuple[int, str]):
            assert check_argument_types()

        exc = pytest.raises(TypeError, foo, (1, 2))
        assert str(exc.value) == (
            'type of argument "a"[1] must be str; got int instead')

    def test_tuple_ellipsis_bad_element(self):
        def foo(a: Tuple[int, ...]):
            assert check_argument_types()

        exc = pytest.raises(TypeError, foo, (1, 2, 'blah'))
        assert str(exc.value) == (
            'type of argument "a"[2] must be int; got str instead')

    def test_namedtuple(self):
        def foo(bar: Employee):
            assert check_argument_types()

        foo(Employee('bob', 1))

    def test_namedtuple_type_mismatch(self):
        def foo(bar: Employee):
            assert check_argument_types()

        pytest.raises(TypeError, foo, ('bob', 1)).\
            match('type of argument "bar" must be a named tuple of type '
                  r'(test_typeguard\.)?Employee; got tuple instead')

    def test_namedtuple_wrong_field_type(self):
        def foo(bar: Employee):
            assert check_argument_types()

        pytest.raises(TypeError, foo, Employee(2, 1)).\
            match('type of argument "bar".name must be str; got int instead')

    @pytest.mark.parametrize('value', [6, 'aa'])
    def test_union(self, value):
        def foo(a: Union[str, int]):
            assert check_argument_types()

        foo(value)

    def test_union_typing_type(self):
        def foo(a: Union[str, Collection]):
            assert check_argument_types()

        with pytest.raises(TypeError):
            foo(1)

    @pytest.mark.parametrize('value', [6.5, b'aa'])
    def test_union_fail(self, value):
        def foo(a: Union[str, int]):
            assert check_argument_types()

        exc = pytest.raises(TypeError, foo, value)
        assert str(exc.value) == (
            'type of argument "a" must be one of (str, int); got {} instead'.
            format(value.__class__.__name__))

    @pytest.mark.parametrize('values', [
        (6, 7),
        ('aa', 'bb')
    ], ids=['int', 'str'])
    def test_typevar_constraints(self, values):
        def foo(a: TIntStr, b: TIntStr):
            assert check_argument_types()

        foo(*values)

    @pytest.mark.parametrize('value', [
        [6, 7],
        {'aa', 'bb'}
    ], ids=['int', 'str'])
    def test_typevar_collection_constraints(self, value):
        def foo(a: TTypingConstrained):
            assert check_argument_types()

        foo(value)

    def test_typevar_collection_constraints_fail(self):
        def foo(a: TTypingConstrained):
            assert check_argument_types()

        pytest.raises(TypeError, foo, {1, 2}).\
            match(r'type of argument "a" must match one of the constraints \(List\[int\], '
                  r'AbstractSet\[str\]\); got set instead')

    def test_typevar_constraints_fail(self):
        def foo(a: TIntStr, b: TIntStr):
            assert check_argument_types()

        exc = pytest.raises(TypeError, foo, 2.5, 'aa')
        assert str(exc.value) == ('type of argument "a" must match one of the constraints '
                                  '(int, str); got float instead')

    def test_typevar_bound(self):
        def foo(a: TParent, b: TParent):
            assert check_argument_types()

        foo(Child(), Child())

    def test_typevar_bound_fail(self):
        def foo(a: TChild, b: TChild):
            assert check_argument_types()

        exc = pytest.raises(TypeError, foo, Parent(), Parent())
        assert str(exc.value) == ('type of argument "a" must be test_typeguard.Child or one of '
                                  'its subclasses; got test_typeguard.Parent instead')

<<<<<<< HEAD
    def test_typevar_invariant_fail(self):
        def foo(a: TIntStr, b: TIntStr):
            assert check_argument_types()

        exc = pytest.raises(TypeError, foo, 2, 3.6)
        assert str(exc.value) == 'type of argument "b" must be exactly int; got float instead'

    def test_typevar_covariant(self):
        def foo(a: TCovariant, b: TCovariant):
            assert check_argument_types()

        foo(Parent(), Child())

    def test_typevar_covariant_fail(self):
        def foo(a: TCovariant, b: TCovariant):
            assert check_argument_types()

        exc = pytest.raises(TypeError, foo, Child(), Parent())
        assert str(exc.value) == ('type of argument "b" must be test_typeguard.Child or one of '
                                  'its subclasses; got test_typeguard.Parent instead')

    def test_typevar_contravariant(self):
        def foo(a: TContravariant, b: TContravariant):
            assert check_argument_types()

        foo(Child(), Parent())

    def test_typevar_contravariant_fail(self):
        def foo(a: TContravariant, b: TContravariant):
            assert check_argument_types()

        exc = pytest.raises(TypeError, foo, Parent(), Child())
        assert str(exc.value) == ('type of argument "b" must be test_typeguard.Parent or one of '
                                  'its superclasses; got test_typeguard.Child instead')

=======
    @pytest.mark.skipif(Type is List, reason='typing.Type could not be imported')
>>>>>>> 98fefd0c
    def test_class_bad_subclass(self):
        def foo(a: Type[Child]):
            assert check_argument_types()

        pytest.raises(TypeError, foo, Parent).match(
            '"a" must be a subclass of test_typeguard.Child; got test_typeguard.Parent instead')

    def test_class_any(self):
        def foo(a: Type[Any]):
            assert check_argument_types()

        foo(str)

    def test_class_union(self):
        def foo(a: Type[Union[str, int]]):
            assert check_argument_types()

        foo(str)
        foo(int)
        pytest.raises(TypeError, foo, tuple).\
            match(r'"a" must match one of the following: \(str, int\); got tuple instead')

    def test_wrapped_function(self):
        def decorator(func):
            @wraps(func)
            def wrapper(*args, **kwargs):
                return func(*args, **kwargs)
            return wrapper

        @decorator
        def foo(a: 'Child'):
            assert check_argument_types()

        exc = pytest.raises(TypeError, foo, Parent())
        assert str(exc.value) == ('type of argument "a" must be test_typeguard.Child; '
                                  'got test_typeguard.Parent instead')

    def test_mismatching_default_type(self):
        def foo(a: str = 1):
            assert check_argument_types()

        pytest.raises(TypeError, foo).match('type of argument "a" must be str; got int instead')

    def test_implicit_default_none(self):
        """
        Test that if the default value is ``None``, a ``None`` argument can be passed.

        """
        def foo(a: str = None):
            assert check_argument_types()

        foo()

    def test_generator(self):
        """Test that argument type checking works in a generator function too."""
        def generate(a: int):
            assert check_argument_types()
            yield a
            yield a + 1

        gen = generate(1)
        next(gen)

    def test_wrapped_generator_no_return_type_annotation(self):
        """Test that return type checking works in a generator function too."""
        @typechecked
        def generate(a: int):
            yield a
            yield a + 1

        gen = generate(1)
        next(gen)

    def test_varargs(self):
        def foo(*args: int):
            assert check_argument_types()

        foo(1, 2)

    def test_varargs_fail(self):
        def foo(*args: int):
            assert check_argument_types()

        exc = pytest.raises(TypeError, foo, 1, 'a')
        exc.match(r'type of argument "args"\[1\] must be int; got str instead')

    def test_kwargs(self):
        def foo(**kwargs: int):
            assert check_argument_types()

        foo(a=1, b=2)

    def test_kwargs_fail(self):
        def foo(**kwargs: int):
            assert check_argument_types()

        exc = pytest.raises(TypeError, foo, a=1, b='a')
        exc.match(r'type of argument "kwargs"\[\'b\'\] must be int; got str instead')

    def test_generic(self):
        def foo(a: FooGeneric[str]):
            assert check_argument_types()

        foo(FooGeneric[str]())

    def test_newtype(self):
        def foo(a: myint) -> int:
            assert check_argument_types()
            return 42

        assert foo(1) == 42
        exc = pytest.raises(TypeError, foo, "a")
        assert str(exc.value) == 'type of argument "a" must be int; got str instead'

    def test_collection(self):
        def foo(a: Collection):
            assert check_argument_types()

        pytest.raises(TypeError, foo, True).match(
            'type of argument "a" must be collections.abc.Collection; got bool instead')

    def test_binary_io(self):
        def foo(a: BinaryIO):
            assert check_argument_types()

        foo(BytesIO())

    def test_text_io(self):
        def foo(a: TextIO):
            assert check_argument_types()

        foo(StringIO())

    def test_binary_io_fail(self):
        def foo(a: TextIO):
            assert check_argument_types()

        pytest.raises(TypeError, foo, BytesIO()).match('must be a text based I/O')

    def test_text_io_fail(self):
        def foo(a: BinaryIO):
            assert check_argument_types()

        pytest.raises(TypeError, foo, StringIO()).match('must be a binary I/O')

    def test_binary_io_real_file(self, tmpdir):
        def foo(a: BinaryIO):
            assert check_argument_types()

        with tmpdir.join('testfile').open('wb') as f:
            foo(f)

    def test_text_io_real_file(self, tmpdir):
        def foo(a: TextIO):
            assert check_argument_types()

        with tmpdir.join('testfile').open('w') as f:
            foo(f)

    def test_recursive_type(self):
        def foo(arg: JSONType) -> None:
            assert check_argument_types()

        foo({'a': [1, 2, 3]})
        pytest.raises(TypeError, foo, {'a': (1, 2, 3)}).\
            match(r'type of argument "arg" must be one of \(str, int, float, (bool, )?NoneType, '
                  r'List\[Union\[str, int, float, (bool, )?NoneType, List\[JSONType\], '
                  r'Dict\[str, JSONType\]\]\], '
                  r'Dict\[str, Union\[str, int, float, (bool, )?NoneType, List\[JSONType\], '
                  r'Dict\[str, JSONType\]\]\]\); got dict instead')


class TestTypeChecked:
    def test_typechecked(self):
        @typechecked
        def foo(a: int, b: str) -> str:
            return 'abc'

        assert foo(4, 'abc') == 'abc'

    def test_typechecked_always(self):
        @typechecked(always=True)
        def foo(a: int, b: str) -> str:
            return 'abc'

        assert foo(4, 'abc') == 'abc'

    def test_typechecked_arguments_fail(self):
        @typechecked
        def foo(a: int, b: str) -> str:
            return 'abc'

        exc = pytest.raises(TypeError, foo, 4, 5)
        assert str(exc.value) == 'type of argument "b" must be str; got int instead'

    def test_typechecked_return_type_fail(self):
        @typechecked
        def foo(a: int, b: str) -> str:
            return 6

        exc = pytest.raises(TypeError, foo, 4, 'abc')
        assert str(exc.value) == 'type of the return value must be str; got int instead'

    def test_typechecked_return_typevar_fail(self):
        T = TypeVar('T', int, float)

        @typechecked
        def foo(a: T, b: T) -> T:
            return 'a'

        pytest.raises(TypeError, foo, 4, 2).\
            match(r'type of the return value must match one of the constraints \(int, float\); '
                  r'got str instead')

    def test_typechecked_no_annotations(self, recwarn):
        def foo(a, b):
            pass

        typechecked(foo)

        func_name = function_name(foo)
        assert len(recwarn) == 1
        assert str(recwarn[0].message) == (
            'no type annotations present -- not typechecking {}'.format(func_name))

    def test_return_type_none(self):
        """Check that a declared return type of None is respected."""
        @typechecked
        def foo() -> None:
            return 'a'

        exc = pytest.raises(TypeError, foo)
        assert str(exc.value) == 'type of the return value must be NoneType; got str instead'

    def test_return_type_magicmock(self, mock_class):
        @typechecked
        def foo() -> str:
            return mock_class()

        foo()

    @pytest.mark.parametrize('typehint', [
        Callable[..., int],
        Callable
    ], ids=['parametrized', 'unparametrized'])
    def test_callable(self, typehint):
        @typechecked
        def foo(a: typehint):
            pass

        def some_callable() -> int:
            pass

        foo(some_callable)

    @pytest.mark.parametrize('typehint', [
        List[int],
        List,
        list,
    ], ids=['parametrized', 'unparametrized', 'plain'])
    def test_list(self, typehint):
        @typechecked
        def foo(a: typehint):
            pass

        foo([1, 2])

    @pytest.mark.parametrize('typehint', [
        Dict[str, int],
        Dict,
        dict
    ], ids=['parametrized', 'unparametrized', 'plain'])
    def test_dict(self, typehint):
        @typechecked
        def foo(a: typehint):
            pass

        foo({'x': 2})

    @pytest.mark.parametrize('typehint, value', [
        (Dict, {'x': 2, 6: 4}),
        (List, ['x', 6]),
        (Sequence, ['x', 6]),
        (Set, {'x', 6}),
        (AbstractSet, {'x', 6}),
        (Tuple, ('x', 6)),
    ], ids=['dict', 'list', 'sequence', 'set', 'abstractset', 'tuple'])
    def test_unparametrized_types_mixed_values(self, typehint, value):
        @typechecked
        def foo(a: typehint):
            pass

        foo(value)

    @pytest.mark.parametrize('typehint', [
        Sequence[str],
        Sequence
    ], ids=['parametrized', 'unparametrized'])
    @pytest.mark.parametrize('value', [('a', 'b'), ['a', 'b'], 'abc'],
                             ids=['tuple', 'list', 'str'])
    def test_sequence(self, typehint, value):
        @typechecked
        def foo(a: typehint):
            pass

        foo(value)

    @pytest.mark.parametrize('typehint', [
        Iterable[str],
        Iterable
    ], ids=['parametrized', 'unparametrized'])
    @pytest.mark.parametrize('value', [('a', 'b'), ['a', 'b'], 'abc'],
                             ids=['tuple', 'list', 'str'])
    def test_iterable(self, typehint, value):
        @typechecked
        def foo(a: typehint):
            pass

        foo(value)

    @pytest.mark.parametrize('typehint', [
        Container[str],
        Container
    ], ids=['parametrized', 'unparametrized'])
    @pytest.mark.parametrize('value', [('a', 'b'), ['a', 'b'], 'abc'],
                             ids=['tuple', 'list', 'str'])
    def test_container(self, typehint, value):
        @typechecked
        def foo(a: typehint):
            pass

        foo(value)

    @pytest.mark.parametrize('typehint', [
        AbstractSet[int],
        AbstractSet,
        Set[int],
        Set,
        set
    ], ids=['abstract_parametrized', 'abstract', 'parametrized', 'unparametrized', 'plain'])
    @pytest.mark.parametrize('value', [set(), {6}])
    def test_set(self, typehint, value):
        @typechecked
        def foo(a: typehint):
            pass

        foo(value)

    @pytest.mark.parametrize('typehint', [
        Tuple[int, int],
        Tuple[int, ...],
        Tuple,
        tuple
    ], ids=['parametrized', 'ellipsis', 'unparametrized', 'plain'])
    def test_tuple(self, typehint):
        @typechecked
        def foo(a: typehint):
            pass

        foo((1, 2))

    def test_empty_tuple(self):
        @typechecked
        def foo(a: Tuple[()]):
            pass

        foo(())

    @pytest.mark.parametrize('typehint', [
        Type[Parent],
        Type[TypeVar('UnboundType')],  # noqa: F821
        Type[TypeVar('BoundType', bound=Parent)],  # noqa: F821
        Type,
        type
    ], ids=['parametrized', 'unbound-typevar', 'bound-typevar', 'unparametrized', 'plain'])
    def test_class(self, typehint):
        @typechecked
        def foo(a: typehint):
            pass

        foo(Child)

    def test_class_not_a_class(self):
        @typechecked
        def foo(a: Type[dict]):
            pass

        exc = pytest.raises(TypeError, foo, 1)
        exc.match('type of argument "a" must be a type; got int instead')

    @pytest.mark.parametrize('typehint, value', [
        (complex, complex(1, 5)),
        (complex, 1.0),
        (complex, 1),
        (float, 1.0),
        (float, 1)
    ], ids=['complex-complex', 'complex-float', 'complex-int', 'float-float', 'float-int'])
    def test_numbers(self, typehint, value):
        @typechecked
        def foo(a: typehint):
            pass

        foo(value)

    def test_coroutine_correct_return_type(self):
        @typechecked
        async def foo() -> str:
            return 'foo'

        coro = foo()
        pytest.raises(StopIteration, coro.send, None)

    def test_coroutine_wrong_return_type(self):
        @typechecked
        async def foo() -> str:
            return 1

        coro = foo()
        pytest.raises(TypeError, coro.send, None).\
            match('type of the return value must be str; got int instead')

    def test_bytearray_bytes(self):
        """Test that a bytearray is accepted where bytes are expected."""
        @typechecked
        def foo(x: bytes) -> None:
            pass

        foo(bytearray([1]))

    def test_bytearray_memoryview(self):
        """Test that a bytearray is accepted where bytes are expected."""
        @typechecked
        def foo(x: bytes) -> None:
            pass

        foo(memoryview(b'foo'))

    def test_class_decorator(self):
        @typechecked
        class Foo:
            @staticmethod
            def staticmethod() -> int:
                return 'foo'

            @classmethod
            def classmethod(cls) -> int:
                return 'foo'

            def method(self) -> int:
                return 'foo'

            @property
            def prop(self) -> int:
                return 'foo'

            @property
            def prop2(self) -> int:
                return 'foo'

            @prop2.setter
            def prop2(self, value: int) -> None:
                pass

        pattern = 'type of the return value must be int; got str instead'
        pytest.raises(TypeError, Foo.staticmethod).match(pattern)
        pytest.raises(TypeError, Foo.classmethod).match(pattern)
        pytest.raises(TypeError, Foo().method).match(pattern)

        with pytest.raises(TypeError) as raises:
            Foo().prop

        assert raises.value.args[0] == pattern

        with pytest.raises(TypeError) as raises:
            Foo().prop2

        assert raises.value.args[0] == pattern

        with pytest.raises(TypeError) as raises:
            Foo().prop2 = 'foo'

        assert raises.value.args[0] == 'type of argument "value" must be int; got str instead'

    @pytest.mark.parametrize('annotation', [
        Generator[int, str, List[str]],
        Generator,
        Iterable[int],
        Iterable,
        Iterator[int],
        Iterator
    ], ids=['generator', 'bare_generator', 'iterable', 'bare_iterable', 'iterator',
            'bare_iterator'])
    def test_generator(self, annotation):
        @typechecked
        def genfunc() -> annotation:
            val1 = yield 2
            val2 = yield 3
            val3 = yield 4
            return [val1, val2, val3]

        gen = genfunc()
        with pytest.raises(StopIteration) as exc:
            value = next(gen)
            while True:
                value = gen.send(str(value))
                assert isinstance(value, int)

        assert exc.value.value == ['2', '3', '4']

    @pytest.mark.parametrize('annotation', [
        Generator[int, str, None],
        Iterable[int],
        Iterator[int]
    ], ids=['generator', 'iterable', 'iterator'])
    def test_generator_bad_yield(self, annotation):
        @typechecked
        def genfunc() -> annotation:
            yield 'foo'

        gen = genfunc()
        with pytest.raises(TypeError) as exc:
            next(gen)

        exc.match('type of value yielded from generator must be int; got str instead')

    def test_generator_bad_send(self):
        @typechecked
        def genfunc() -> Generator[int, str, None]:
            yield 1
            yield 2

        gen = genfunc()
        next(gen)
        with pytest.raises(TypeError) as exc:
            gen.send(2)

        exc.match('type of value sent to generator must be str; got int instead')

    def test_generator_bad_return(self):
        @typechecked
        def genfunc() -> Generator[int, str, str]:
            yield 1
            return 6

        gen = genfunc()
        next(gen)
        with pytest.raises(TypeError) as exc:
            gen.send('foo')

        exc.match('type of return value must be str; got int instead')

    def test_return_generator(self):
        @typechecked
        def genfunc() -> Generator[int, None, None]:
            yield 1

        @typechecked
        def foo() -> Generator[int, None, None]:
            return genfunc()

        foo()

    def test_builtin_decorator(self):
        @typechecked
        @lru_cache()
        def func(x: int) -> None:
            pass

        func(3)
        func(3)
        pytest.raises(TypeError, func, 'foo').\
            match('type of argument "x" must be int; got str instead')

        # Make sure that @lru_cache is still being used
        cache_info = func.__wrapped__.cache_info()
        assert cache_info.hits == 1

    def test_local_class(self):
        @typechecked
        class LocalClass:
            class Inner:
                pass

            def create_inner(self) -> 'Inner':
                return self.Inner()

        retval = LocalClass().create_inner()
        assert isinstance(retval, LocalClass.Inner)

    def test_local_class_async(self):
        @typechecked
        class LocalClass:
            class Inner:
                pass

            async def create_inner(self) -> 'Inner':
                return self.Inner()

        coro = LocalClass().create_inner()
        exc = pytest.raises(StopIteration, coro.send, None)
        retval = exc.value.value
        assert isinstance(retval, LocalClass.Inner)

    def test_callable_nonmember(self):
        class CallableClass:
            def __call__(self):
                pass

        @typechecked
        class LocalClass:
            some_callable = CallableClass()

    def test_inherited_class_method(self):
        @typechecked
        class Parent:
            @classmethod
            def foo(cls, x: str) -> str:
                return cls.__name__

        @typechecked
        class Child(Parent):
            pass

        assert Child.foo('bar') == 'Child'
        pytest.raises(TypeError, Child.foo, 1)

    def test_class_property(self):
        @typechecked
        class Foo:
            def __init__(self) -> None:
                self.foo = 'foo'

            @property
            def prop(self) -> int:
                """My property."""
                return 4

            @property
            def prop2(self) -> str:
                return self.foo

            @prop2.setter
            def prop2(self, value: str) -> None:
                self.foo = value

        assert Foo.__dict__["prop"].__doc__.strip() == "My property."
        f = Foo()
        assert f.prop == 4
        assert f.prop2 == 'foo'
        f.prop2 = 'bar'
        assert f.prop2 == 'bar'

        with pytest.raises(TypeError) as raises:
            f.prop2 = 3

        assert raises.value.args[0] == 'type of argument "value" must be str; got int instead'

    def test_decorator_factory_no_annotations(self):
        class CallableClass:
            def __call__(self):
                pass

        def decorator_factory():
            def decorator(f):
                cmd = CallableClass()
                return cmd

            return decorator

        with pytest.warns(UserWarning):
            @typechecked
            @decorator_factory()
            def foo():
                pass

    @pytest.mark.parametrize('annotation', [TBound, TConstrained], ids=['bound', 'constrained'])
    def test_typevar_forwardref(self, annotation):
        @typechecked
        def func(x: annotation) -> None:
            pass

        func(Parent())
        func(Child())
        pytest.raises(TypeError, func, 'foo')

    @pytest.mark.parametrize('protocol_cls', [RuntimeProtocol, StaticProtocol])
    def test_protocol(self, protocol_cls):
        @typechecked
        def foo(arg: protocol_cls) -> None:
            pass

        class Foo:
            member = 1

            def meth(self) -> None:
                pass

        foo(Foo())

    def test_protocol_fail(self):
        @typechecked
        def foo(arg: RuntimeProtocol) -> None:
            pass

        pytest.raises(TypeError, foo, object()).\
            match(r'type of argument "arg" \(object\) is not compatible with the RuntimeProtocol '
                  'protocol')

    def test_noreturn(self):
        @typechecked
        def foo() -> NoReturn:
            pass

        pytest.raises(TypeError, foo).match(r'foo\(\) was declared never to return but it did')

    def test_recursive_type(self):
        @typechecked
        def foo(arg: JSONType) -> None:
            pass

        foo({'a': [1, 2, 3]})
        pytest.raises(TypeError, foo, {'a': (1, 2, 3)}).\
            match(r'type of argument "arg" must be one of \(str, int, float, (bool, )?NoneType, '
                  r'List\[Union\[str, int, float, (bool, )?NoneType, List\[JSONType\], '
                  r'Dict\[str, JSONType\]\]\], '
                  r'Dict\[str, Union\[str, int, float, (bool, )?NoneType, List\[JSONType\], '
                  r'Dict\[str, JSONType\]\]\]\); got dict instead')

    def test_literal(self):
        from http import HTTPStatus

        @typechecked
        def foo(a: Literal[1, True, 'x', b'y', HTTPStatus.ACCEPTED]):
            pass

        foo(HTTPStatus.ACCEPTED)
        pytest.raises(TypeError, foo, 4).match(r"must be one of \(1, True, 'x', b'y', "
                                               r"<HTTPStatus.ACCEPTED: 202>\); got 4 instead$")

    def test_literal_union(self):
        @typechecked
        def foo(a: Union[str, Literal[1, 6, 8]]):
            pass

        foo(6)
        pytest.raises(TypeError, foo, 4).\
            match(r'must be one of \(str, Literal\[1, 6, 8\]\); got int instead$')

    def test_literal_nested(self):
        @typechecked
        def foo(a: Literal[1, Literal['x', 'a', Literal['z']], 6, 8]):
            pass

        foo('z')
        pytest.raises(TypeError, foo, 4).match(r"must be one of \(1, 'x', 'a', 'z', 6, 8\); "
                                               r"got 4 instead$")

    def test_literal_illegal_value(self):
        @typechecked
        def foo(a: Literal[1, 1.1]):
            pass

        pytest.raises(TypeError, foo, 4).match(r"Illegal literal value: 1.1$")

    @pytest.mark.parametrize('value, total, error_re', [
        pytest.param({'x': 6, 'y': 'foo'}, True, None, id='correct'),
        pytest.param({'y': 'foo'}, True, r'required key\(s\) \("x"\) missing from argument "arg"',
                     id='missing_x'),
        pytest.param({'x': 6, 'y': 3}, True,
                     'type of dict item "y" for argument "arg" must be str; got int instead',
                     id='wrong_y'),
        pytest.param({'x': 6}, True, r'required key\(s\) \("y"\) missing from argument "arg"',
                     id='missing_y_error'),
        pytest.param({'x': 6}, False, None, id='missing_y_ok', marks=[issue_42059]),
        pytest.param({'x': 'abc'}, False,
                     'type of dict item "x" for argument "arg" must be int; got str instead',
                     id='wrong_x', marks=[issue_42059]),
        pytest.param({'x': 6, 'foo': 'abc'}, False, r'extra key\(s\) \("foo"\) in argument "arg"',
                     id='unknown_key')
    ])
    def test_typed_dict(self, value, total, error_re):
        DummyDict = TypedDict('DummyDict', {'x': int, 'y': str}, total=total)

        @typechecked
        def foo(arg: DummyDict):
            pass

        if error_re:
            pytest.raises(TypeError, foo, value).match(error_re)
        else:
            foo(value)

    @pytest.mark.parametrize('annotation', [
        AsyncGenerator[int, str],
        AsyncIterable[int],
        AsyncIterator[int]
    ], ids=['generator', 'iterable', 'iterator'])
    def test_async_generator(self, annotation):
        async def run_generator():
            @typechecked
            async def genfunc() -> annotation:
                values.append((yield 2))
                values.append((yield 3))
                values.append((yield 4))

            gen = genfunc()

            value = await gen.asend(None)
            with pytest.raises(StopAsyncIteration):
                while True:
                    value = await gen.asend(str(value))
                    assert isinstance(value, int)

        values = []
        coro = run_generator()
        try:
            for elem in coro.__await__():
                print(elem)
        except StopAsyncIteration as exc:
            values = exc.value

        assert values == ['2', '3', '4']

    @pytest.mark.parametrize('annotation', [
        AsyncGenerator[int, str],
        AsyncIterable[int],
        AsyncIterator[int]
    ], ids=['generator', 'iterable', 'iterator'])
    def test_async_generator_bad_yield(self, annotation):
        @typechecked
        async def genfunc() -> annotation:
            yield 'foo'

        gen = genfunc()
        with pytest.raises(TypeError) as exc:
            next(gen.__anext__().__await__())

        exc.match('type of value yielded from generator must be int; got str instead')

    def test_async_generator_bad_send(self):
        @typechecked
        async def genfunc() -> AsyncGenerator[int, str]:
            yield 1
            yield 2

        gen = genfunc()
        pytest.raises(StopIteration, next, gen.__anext__().__await__())
        with pytest.raises(TypeError) as exc:
            next(gen.asend(2).__await__())

        exc.match('type of value sent to generator must be str; got int instead')

    def test_return_async_generator(self):
        @typechecked
        async def genfunc() -> AsyncGenerator[int, None]:
            yield 1

        @typechecked
        def foo() -> AsyncGenerator[int, None]:
            return genfunc()

        foo()

    def test_typeddict_inherited(self):
        class ParentDict(TypedDict):
            x: int

        class ChildDict(ParentDict, total=False):
            y: int

        @typechecked
        def foo(arg: ChildDict):
            pass

        foo({'x': 1})
        pytest.raises(TypeError, foo, {'y': 1})


class TestTracebacks:
    def test_short_tracebacks(self):
        def foo(a: Callable[..., int]):
            assert check_argument_types()

        try:
            foo(1)
        except TypeError:
            _, _, tb = sys.exc_info()
            parts = traceback.extract_tb(tb)
            typeguard_lines = [part for part in parts
                               if part.filename.endswith("typeguard/__init__.py")]
            assert len(typeguard_lines) == 1<|MERGE_RESOLUTION|>--- conflicted
+++ resolved
@@ -534,45 +534,6 @@
         assert str(exc.value) == ('type of argument "a" must be test_typeguard.Child or one of '
                                   'its subclasses; got test_typeguard.Parent instead')
 
-<<<<<<< HEAD
-    def test_typevar_invariant_fail(self):
-        def foo(a: TIntStr, b: TIntStr):
-            assert check_argument_types()
-
-        exc = pytest.raises(TypeError, foo, 2, 3.6)
-        assert str(exc.value) == 'type of argument "b" must be exactly int; got float instead'
-
-    def test_typevar_covariant(self):
-        def foo(a: TCovariant, b: TCovariant):
-            assert check_argument_types()
-
-        foo(Parent(), Child())
-
-    def test_typevar_covariant_fail(self):
-        def foo(a: TCovariant, b: TCovariant):
-            assert check_argument_types()
-
-        exc = pytest.raises(TypeError, foo, Child(), Parent())
-        assert str(exc.value) == ('type of argument "b" must be test_typeguard.Child or one of '
-                                  'its subclasses; got test_typeguard.Parent instead')
-
-    def test_typevar_contravariant(self):
-        def foo(a: TContravariant, b: TContravariant):
-            assert check_argument_types()
-
-        foo(Child(), Parent())
-
-    def test_typevar_contravariant_fail(self):
-        def foo(a: TContravariant, b: TContravariant):
-            assert check_argument_types()
-
-        exc = pytest.raises(TypeError, foo, Parent(), Child())
-        assert str(exc.value) == ('type of argument "b" must be test_typeguard.Parent or one of '
-                                  'its superclasses; got test_typeguard.Child instead')
-
-=======
-    @pytest.mark.skipif(Type is List, reason='typing.Type could not be imported')
->>>>>>> 98fefd0c
     def test_class_bad_subclass(self):
         def foo(a: Type[Child]):
             assert check_argument_types()
@@ -1436,6 +1397,16 @@
 
         foo()
 
+    def test_async_generator_iterate(self):
+        @typechecked
+        async def asyncgenfunc() -> AsyncGenerator[int, None]:
+            yield 1
+
+        asyncgen = asyncgenfunc()
+        aiterator = asyncgen.__aiter__()
+        exc = pytest.raises(StopIteration, aiterator.__anext__().send, None)
+        assert exc.value.value == 1
+
     def test_typeddict_inherited(self):
         class ParentDict(TypedDict):
             x: int
