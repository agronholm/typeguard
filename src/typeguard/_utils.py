from __future__ import annotations

import inspect
import sys
from importlib import import_module
from inspect import currentframe
from types import CodeType, FrameType, FunctionType
from typing import TYPE_CHECKING, Any, Callable, ForwardRef, Union, cast
from weakref import WeakValueDictionary

if TYPE_CHECKING:
    from ._memo import TypeCheckMemo

if sys.version_info >= (3, 10):
    from typing import get_args, get_origin

    def evaluate_forwardref(forwardref: ForwardRef, memo: TypeCheckMemo) -> Any:
        return forwardref._evaluate(memo.globals, memo.locals, frozenset())

else:
    from typing_extensions import get_args, get_origin

    evaluate_extra_args: tuple[frozenset[Any], ...] = (
        (frozenset(),) if sys.version_info >= (3, 9) else ()
    )

    def evaluate_forwardref(forwardref: ForwardRef, memo: TypeCheckMemo) -> Any:
        from ._union_transformer import compile_type_hint, type_substitutions

        if not forwardref.__forward_evaluated__:
            forwardref.__forward_code__ = compile_type_hint(forwardref.__forward_arg__)

        try:
            return forwardref._evaluate(memo.globals, memo.locals, *evaluate_extra_args)
        except NameError:
            if sys.version_info < (3, 10):
                # Try again, with the type substitutions (list -> List etc.) in place
                new_globals = memo.globals.copy()
                new_globals.setdefault("Union", Union)
                if sys.version_info < (3, 9):
                    new_globals.update(type_substitutions)

                return forwardref._evaluate(
                    new_globals, memo.locals or new_globals, *evaluate_extra_args
                )

            raise


if sys.version_info >= (3, 8):
    from typing import final
else:
    from typing_extensions import final


_functions_map: WeakValueDictionary[CodeType, FunctionType] = WeakValueDictionary()


def get_type_name(type_: Any) -> str:
    name: str
    for attrname in "__name__", "_name", "__forward_arg__":
        candidate = getattr(type_, attrname, None)
        if isinstance(candidate, str):
            name = candidate
            break
    else:
        origin = get_origin(type_)
        candidate = getattr(origin, "_name", None)
        if candidate is None:
            candidate = type_.__class__.__name__.strip("_")

        if isinstance(candidate, str):
            name = candidate
        else:
            return "(unknown)"

    args = get_args(type_)
    if args:
        if name == "Literal":
            formatted_args = ", ".join(repr(arg) for arg in args)
        else:
            formatted_args = ", ".join(get_type_name(arg) for arg in args)

        name += f"[{formatted_args}]"

    module = getattr(type_, "__module__", None)
    if module and module not in (None, "typing", "typing_extensions", "builtins"):
        name = module + "." + name

    return name


def qualified_name(obj: Any, *, add_class_prefix: bool = False) -> str:
    """
    Return the qualified name (e.g. package.module.Type) for the given object.

    Builtins and types from the :mod:`typing` package get special treatment by having
    the module name stripped from the generated name.

    """
    if obj is None:
        return "None"
    elif inspect.isclass(obj):
        prefix = "class " if add_class_prefix else ""
        type_ = obj
    else:
        prefix = ""
        type_ = type(obj)

    module = type_.__module__
    qualname = type_.__qualname__
    name = qualname if module in ("typing", "builtins") else f"{module}.{qualname}"
    return prefix + name


def function_name(func: Callable[..., Any]) -> str:
    """
    Return the qualified name of the given function.

    Builtins and types from the :mod:`typing` package get special treatment by having
    the module name stripped from the generated name.

    """
    # For partial functions and objects with __call__ defined, __qualname__ does not
    # exist
    module = getattr(func, "__module__", "")
    qualname = (module + ".") if module not in ("builtins", "") else ""
    return qualname + getattr(func, "__qualname__", repr(func))


def resolve_reference(reference: str) -> Any:
    modulename, varname = reference.partition(":")[::2]
    if not modulename or not varname:
        raise ValueError(f"{reference!r} is not a module:varname reference")

    obj = import_module(modulename)
    for attr in varname.split("."):
        obj = getattr(obj, attr)

    return obj


def is_method_of(obj: object, cls: type) -> bool:
    return (
        inspect.isfunction(obj)
        and obj.__module__ == cls.__module__
        and obj.__qualname__.startswith(cls.__qualname__ + ".")
    )


<<<<<<< HEAD
@final
class Unset:
    __slots__ = ()

    def __repr__(self) -> str:
        return "<unset>"


unset = Unset()
=======
def get_stacklevel() -> int:
    level = 1
    frame = cast(FrameType, currentframe()).f_back
    while frame and frame.f_globals.get("__name__", "").startswith("typeguard."):
        level += 1
        frame = frame.f_back

    return level
>>>>>>> a66d1704
<|MERGE_RESOLUTION|>--- conflicted
+++ resolved
@@ -148,7 +148,16 @@
     )
 
 
-<<<<<<< HEAD
+def get_stacklevel() -> int:
+    level = 1
+    frame = cast(FrameType, currentframe()).f_back
+    while frame and frame.f_globals.get("__name__", "").startswith("typeguard."):
+        level += 1
+        frame = frame.f_back
+
+    return level
+
+
 @final
 class Unset:
     __slots__ = ()
@@ -157,14 +166,4 @@
         return "<unset>"
 
 
-unset = Unset()
-=======
-def get_stacklevel() -> int:
-    level = 1
-    frame = cast(FrameType, currentframe()).f_back
-    while frame and frame.f_globals.get("__name__", "").startswith("typeguard."):
-        level += 1
-        frame = frame.f_back
-
-    return level
->>>>>>> a66d1704
+unset = Unset()