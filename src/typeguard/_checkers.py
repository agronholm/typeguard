from __future__ import annotations

import collections.abc
import inspect
import sys
import types
import warnings
from enum import Enum
from inspect import Parameter, isclass, isfunction
from io import BufferedIOBase, IOBase, RawIOBase, TextIOBase
from textwrap import indent
from typing import (
    IO,
    AbstractSet,
    Any,
    BinaryIO,
    Callable,
    Dict,
    ForwardRef,
    List,
    Mapping,
    MutableMapping,
    NewType,
    Optional,
    Sequence,
    Set,
    TextIO,
    Tuple,
    Type,
    TypeVar,
    Union,
)
from unittest.mock import Mock

from ._config import ForwardRefPolicy, global_config
from ._exceptions import TypeCheckError, TypeHintWarning
<<<<<<< HEAD
from ._memo import TypeCheckMemo
from ._utils import evaluate_forwardref, get_type_name, qualified_name
=======
from ._memo import CallMemo, TypeCheckMemo
from ._utils import evaluate_forwardref, get_stacklevel, get_type_name, qualified_name
>>>>>>> db777102

if sys.version_info >= (3, 11):
    from typing import (
        Annotated,
        Literal,
        LiteralString,
        Self,
        TypeAlias,
        TypeGuard,
        get_args,
        get_origin,
        get_type_hints,
        is_typeddict,
    )

    SubclassableAny = Any
else:
    from typing_extensions import (
        Annotated,
        Literal,
        LiteralString,
        Self,
        TypeAlias,
        TypeGuard,
        get_args,
        get_origin,
        get_type_hints,
        is_typeddict,
    )
    from typing_extensions import Any as SubclassableAny

if sys.version_info >= (3, 10):
    from importlib.metadata import entry_points
    from typing import ParamSpec
else:
    from importlib_metadata import entry_points
    from typing_extensions import ParamSpec

TypeCheckerCallable: TypeAlias = Callable[
    [Any, Any, Tuple[Any, ...], TypeCheckMemo], Any
]
TypeCheckLookupCallback: TypeAlias = Callable[
    [Any, Tuple[Any, ...], Tuple[Any, ...]], Optional[TypeCheckerCallable]
]

checker_lookup_functions: list[TypeCheckLookupCallback] = []


# Sentinel
_missing = object()

# Lifted from mypy.sharedparse
BINARY_MAGIC_METHODS = {
    "__add__",
    "__and__",
    "__cmp__",
    "__divmod__",
    "__div__",
    "__eq__",
    "__floordiv__",
    "__ge__",
    "__gt__",
    "__iadd__",
    "__iand__",
    "__idiv__",
    "__ifloordiv__",
    "__ilshift__",
    "__imatmul__",
    "__imod__",
    "__imul__",
    "__ior__",
    "__ipow__",
    "__irshift__",
    "__isub__",
    "__itruediv__",
    "__ixor__",
    "__le__",
    "__lshift__",
    "__lt__",
    "__matmul__",
    "__mod__",
    "__mul__",
    "__ne__",
    "__or__",
    "__pow__",
    "__radd__",
    "__rand__",
    "__rdiv__",
    "__rfloordiv__",
    "__rlshift__",
    "__rmatmul__",
    "__rmod__",
    "__rmul__",
    "__ror__",
    "__rpow__",
    "__rrshift__",
    "__rshift__",
    "__rsub__",
    "__rtruediv__",
    "__rxor__",
    "__sub__",
    "__truediv__",
    "__xor__",
}


def check_callable(
    value: Any, origin_type: Any, args: tuple[Any, ...], memo: TypeCheckMemo
) -> None:
    if not callable(value):
        raise TypeCheckError("is not callable")

    if args:
        try:
            signature = inspect.signature(value)
        except (TypeError, ValueError):
            return

        argument_types = args[0]
        if argument_types is not Ellipsis:
            # The callable must not have keyword-only arguments without defaults
            unfulfilled_kwonlyargs = [
                param.name
                for param in signature.parameters.values()
                if param.kind == Parameter.KEYWORD_ONLY
                and param.default == Parameter.empty
            ]
            if unfulfilled_kwonlyargs:
                raise TypeCheckError(
                    f"has mandatory keyword-only arguments in its declaration: "
                    f'{", ".join(unfulfilled_kwonlyargs)}'
                )

            num_mandatory_args = len(
                [
                    param.name
                    for param in signature.parameters.values()
                    if param.kind
                    in (Parameter.POSITIONAL_ONLY, Parameter.POSITIONAL_OR_KEYWORD)
                    and param.default is Parameter.empty
                ]
            )
            has_varargs = any(
                param
                for param in signature.parameters.values()
                if param.kind == Parameter.VAR_POSITIONAL
            )

            if num_mandatory_args > len(argument_types):
                raise TypeCheckError(
                    f"has too many arguments in its declaration; expected "
                    f"{len(argument_types)} but {num_mandatory_args} argument(s) "
                    f"declared"
                )
            elif not has_varargs and num_mandatory_args < len(argument_types):
                raise TypeCheckError(
                    f"has too few arguments in its declaration; expected "
                    f"{len(argument_types)} but {num_mandatory_args} argument(s) "
                    f"declared"
                )


def check_mapping(
    value: Any, origin_type: Any, args: tuple[Any, ...], memo: TypeCheckMemo
) -> None:
    if origin_type is Dict or origin_type is dict:
        if not isinstance(value, dict):
            raise TypeCheckError("is not a dict")
    if origin_type is MutableMapping or origin_type is collections.abc.MutableMapping:
        if not isinstance(value, collections.abc.MutableMapping):
            raise TypeCheckError("is not a mutable mapping")
    elif not isinstance(value, collections.abc.Mapping):
        raise TypeCheckError("is not a mapping")

    if args:
        key_type, value_type = args
        if key_type is not Any or value_type is not Any:
            samples = global_config.collection_check_strategy.iterate_samples(
                value.items()
            )
            for k, v in samples:
                try:
                    check_type_internal(k, key_type, memo)
                except TypeCheckError as exc:
                    exc.append_path_element(f"key {k!r}")
                    raise

                try:
                    check_type_internal(v, value_type, memo)
                except TypeCheckError as exc:
                    exc.append_path_element(f"value of key {k!r}")
                    raise


def check_typed_dict(
    value: Any, origin_type: Any, args: tuple[Any, ...], memo: TypeCheckMemo
) -> None:
    declared_keys = frozenset(origin_type.__annotations__)
    if hasattr(origin_type, "__required_keys__"):
        required_keys = origin_type.__required_keys__
    else:  # py3.8 and lower
        required_keys = declared_keys if origin_type.__total__ else frozenset()

    existing_keys = frozenset(value)
    extra_keys = existing_keys - declared_keys
    if extra_keys:
        keys_formatted = ", ".join(f'"{key}"' for key in sorted(extra_keys, key=repr))
        raise TypeCheckError(f"has unexpected extra key(s): {keys_formatted}")

    missing_keys = required_keys - existing_keys
    if missing_keys:
        keys_formatted = ", ".join(f'"{key}"' for key in sorted(missing_keys, key=repr))
        raise TypeCheckError(f"is missing required key(s): {keys_formatted}")

    for key, argtype in get_type_hints(origin_type).items():
        argvalue = value.get(key, _missing)
        if argvalue is not _missing:
            try:
                check_type_internal(argvalue, argtype, memo)
            except TypeCheckError as exc:
                exc.append_path_element(f"value of key {key!r}")
                raise


def check_list(
    value: Any, origin_type: Any, args: tuple[Any, ...], memo: TypeCheckMemo
) -> None:
    if not isinstance(value, list):
        raise TypeCheckError("is not a list")

    if args and args != (Any,):
        samples = global_config.collection_check_strategy.iterate_samples(value)
        for i, v in enumerate(samples):
            try:
                check_type_internal(v, args[0], memo)
            except TypeCheckError as exc:
                exc.append_path_element(f"item {i}")
                raise


def check_sequence(
    value: Any, origin_type: Any, args: tuple[Any, ...], memo: TypeCheckMemo
) -> None:
    if not isinstance(value, collections.abc.Sequence):
        raise TypeCheckError("is not a sequence")

    if args and args != (Any,):
        samples = global_config.collection_check_strategy.iterate_samples(value)
        for i, v in enumerate(samples):
            try:
                check_type_internal(v, args[0], memo)
            except TypeCheckError as exc:
                exc.append_path_element(f"item {i}")
                raise


def check_set(
    value: Any, origin_type: Any, args: tuple[Any, ...], memo: TypeCheckMemo
) -> None:
    if not isinstance(value, AbstractSet):
        raise TypeCheckError("is not a set")

    if args and args != (Any,):
        samples = global_config.collection_check_strategy.iterate_samples(value)
        for v in samples:
            try:
                check_type_internal(v, args[0], memo)
            except TypeCheckError as exc:
                exc.append_path_element(f"[{v}]")
                raise


def check_tuple(
    value: Any, origin_type: Any, args: tuple[Any, ...], memo: TypeCheckMemo
) -> None:
    # Specialized check for NamedTuples
    field_types = getattr(origin_type, "__annotations__", None)
    if field_types is None and sys.version_info < (3, 8):
        field_types = getattr(origin_type, "_field_types", None)

    if field_types:
        if not isinstance(value, origin_type):
            raise TypeCheckError(
                f"is not a named tuple of type {qualified_name(origin_type)}"
            )

        for name, field_type in field_types.items():
            try:
                check_type_internal(getattr(value, name), field_type, memo)
            except TypeCheckError as exc:
                exc.append_path_element(f"attribute {name!r}")
                raise

        return
    elif not isinstance(value, tuple):
        raise TypeCheckError("is not a tuple")

    if args:
        # Python 3.6+
        use_ellipsis = args[-1] is Ellipsis
        tuple_params = args[: -1 if use_ellipsis else None]
    else:
        # Unparametrized Tuple or plain tuple
        return

    if use_ellipsis:
        element_type = tuple_params[0]
        samples = global_config.collection_check_strategy.iterate_samples(value)
        for i, element in enumerate(samples):
            try:
                check_type_internal(element, element_type, memo)
            except TypeCheckError as exc:
                exc.append_path_element(f"item {i}")
                raise
    elif tuple_params == ((),):
        if value != ():
            raise TypeCheckError("is not an empty tuple")
    else:
        if len(value) != len(tuple_params):
            raise TypeCheckError(
                f"has wrong number of elements (expected {len(tuple_params)}, got "
                f"{len(value)} instead)"
            )

        for i, (element, element_type) in enumerate(zip(value, tuple_params)):
            try:
                check_type_internal(element, element_type, memo)
            except TypeCheckError as exc:
                exc.append_path_element(f"item {i}")
                raise


def check_union(
    value: Any, origin_type: Any, args: tuple[Any, ...], memo: TypeCheckMemo
) -> None:
    errors: dict[str, TypeCheckError] = {}
    for type_ in args:
        try:
            check_type_internal(value, type_, memo)
            return
        except TypeCheckError as exc:
            errors[get_type_name(type_)] = exc

    formatted_errors = indent(
        "\n".join(f"{key}: {error}" for key, error in errors.items()), "  "
    )
    raise TypeCheckError(f"did not match any element in the union:\n{formatted_errors}")


def check_uniontype(
    value: Any, origin_type: Any, args: tuple[Any, ...], memo: TypeCheckMemo
) -> None:
    errors: dict[str, TypeCheckError] = {}
    for type_ in args:
        try:
            check_type_internal(value, type_, memo)
            return
        except TypeCheckError as exc:
            errors[get_type_name(type_)] = exc

    formatted_errors = indent(
        "\n".join(f"{key}: {error}" for key, error in errors.items()), "  "
    )
    raise TypeCheckError(f"did not match any element in the union:\n{formatted_errors}")


def check_class(
    value: Any, origin_type: Any, args: tuple[Any, ...], memo: TypeCheckMemo
) -> None:
    if not isclass(value):
        raise TypeCheckError("is not a class")

    # Needed on Python 3.7+
    if not args:
        return

    expected_class = args[0]
    if expected_class is Any:
        return
    elif getattr(expected_class, "_is_protocol", False):
        check_protocol(value, expected_class, (), memo)
    elif isinstance(expected_class, TypeVar):
        check_typevar(value, expected_class, (), memo, subclass_check=True)
    elif get_origin(expected_class) is Union:
        errors: dict[str, TypeCheckError] = {}
        for arg in get_args(expected_class):
            if arg is Any:
                return

            try:
                check_class(value, type, (arg,), memo)
                return
            except TypeCheckError as exc:
                errors[get_type_name(arg)] = exc
        else:
            formatted_errors = indent(
                "\n".join(f"{key}: {error}" for key, error in errors.items()), "  "
            )
            raise TypeCheckError(
                f"did not match any element in the union:\n{formatted_errors}"
            )
    elif not issubclass(value, expected_class):
        raise TypeCheckError(f"is not a subclass of {qualified_name(expected_class)}")


def check_newtype(
    value: Any, origin_type: Any, args: tuple[Any, ...], memo: TypeCheckMemo
) -> None:
    supertype = origin_type.__supertype__
    if not isinstance(value, supertype):
        raise TypeCheckError(f"is not an instance of {qualified_name(supertype)}")


def check_instance(
    value: Any, origin_type: Any, args: tuple[Any, ...], memo: TypeCheckMemo
) -> None:
    if not isinstance(value, origin_type):
        raise TypeCheckError(f"is not an instance of {qualified_name(origin_type)}")


def check_typevar(
    value: Any,
    origin_type: TypeVar,
    args: tuple[Any, ...],
    memo: TypeCheckMemo,
    *,
    subclass_check: bool = False,
) -> None:
    if origin_type.__bound__ is not None:
        annotation = (
            Type[origin_type.__bound__] if subclass_check else origin_type.__bound__
        )
        check_type_internal(value, annotation, memo)
    elif origin_type.__constraints__:
        for constraint in origin_type.__constraints__:
            annotation = Type[constraint] if subclass_check else constraint
            try:
                check_type_internal(value, annotation, memo)
            except TypeCheckError:
                pass
            else:
                break
        else:
            formatted_constraints = ", ".join(
                get_type_name(constraint) for constraint in origin_type.__constraints__
            )
            raise TypeCheckError(
                f"does not match any of the constraints " f"({formatted_constraints})"
            )


def check_literal(
    value: Any, origin_type: Any, args: tuple[Any, ...], memo: TypeCheckMemo
) -> None:
    def get_literal_args(literal_args: tuple[Any, ...]) -> tuple[Any, ...]:
        retval: list[Any] = []
        for arg in literal_args:
            if get_origin(arg) is Literal:
                # The first check works on py3.6 and lower, the second one on py3.7+
                retval.extend(get_literal_args(arg.__args__))
            elif arg is None or isinstance(arg, (int, str, bytes, bool, Enum)):
                retval.append(arg)
            else:
                raise TypeError(
                    f"Illegal literal value: {arg}"
                )  # TypeError here is deliberate

        return tuple(retval)

    final_args = tuple(get_literal_args(args))
    try:
        index = final_args.index(value)
    except ValueError:
        pass
    else:
        if type(final_args[index]) is type(value):
            return

    formatted_args = ", ".join(repr(arg) for arg in final_args)
    raise TypeCheckError(f"is not any of ({formatted_args})") from None


def check_literal_string(
    value: Any, origin_type: Any, args: tuple[Any, ...], memo: TypeCheckMemo
) -> None:
    check_type_internal(value, str, memo)


def check_typeguard(
    value: Any, origin_type: Any, args: tuple[Any, ...], memo: TypeCheckMemo
) -> None:
    check_type_internal(value, bool, memo)


def check_none(
    value: Any, origin_type: Any, args: tuple[Any, ...], memo: TypeCheckMemo
) -> None:
    if value is not None:
        raise TypeCheckError("is not None")


def check_number(
    value: Any, origin_type: Any, args: tuple[Any, ...], memo: TypeCheckMemo
) -> None:
    if origin_type is complex and not isinstance(value, (complex, float, int)):
        raise TypeCheckError("is neither complex, float or int")
    elif origin_type is float and not isinstance(value, (float, int)):
        raise TypeCheckError("is neither float or int")


def check_io(
    value: Any, origin_type: Any, args: tuple[Any, ...], memo: TypeCheckMemo
) -> None:
    if origin_type is TextIO or (origin_type is IO and args == (str,)):
        if not isinstance(value, TextIOBase):
            raise TypeCheckError("is not a text based I/O object")
    elif origin_type is BinaryIO or (origin_type is IO and args == (bytes,)):
        if not isinstance(value, (RawIOBase, BufferedIOBase)):
            raise TypeCheckError("is not a binary I/O object")
    elif not isinstance(value, IOBase):
        raise TypeCheckError("is not an I/O object")


def check_protocol(
    value: Any, origin_type: Any, args: tuple[Any, ...], memo: TypeCheckMemo
) -> None:
    # TODO: implement proper compatibility checking and support non-runtime protocols
    if getattr(origin_type, "_is_runtime_protocol", False):
        if not isinstance(value, origin_type):
            raise TypeCheckError(
                f"is not compatible with the {origin_type.__qualname__} protocol"
            )
    else:
        warnings.warn(
            f"Typeguard cannot check the {origin_type.__qualname__} protocol because "
            f"it is a non-runtime protocol. If you would like to type check this "
            f"protocol, please use @typing.runtime_checkable",
            stacklevel=get_stacklevel(),
        )


def check_byteslike(
    value: Any, origin_type: Any, args: tuple[Any, ...], memo: TypeCheckMemo
) -> None:
    if not isinstance(value, (bytearray, bytes, memoryview)):
        raise TypeCheckError("is not bytes-like")


def check_self(
    value: Any, origin_type: Any, args: tuple[Any, ...], memo: TypeCheckMemo
) -> None:
    if memo.self_type is None:
        raise TypeCheckError("cannot be checked against Self outside of a method call")

    if isclass(value):
        if not issubclass(value, memo.self_type):
            raise TypeCheckError(
                f"is not an instance of the self type "
                f"({qualified_name(memo.self_type)})"
            )
    elif not isinstance(value, memo.self_type):
        raise TypeCheckError(
            f"is not an instance of the self type ({qualified_name(memo.self_type)})"
        )


def check_paramspec(
    value: Any, origin_type: Any, args: tuple[Any, ...], memo: TypeCheckMemo
) -> None:
    pass  # No-op for now


def check_instanceof(
    value: Any, origin_type: Any, args: tuple[Any, ...], memo: TypeCheckMemo
) -> None:
    if not isinstance(value, origin_type):
        raise TypeCheckError(f"is not an instance of {qualified_name(origin_type)}")


def check_type_internal(value: Any, annotation: Any, memo: TypeCheckMemo) -> None:
    """
    Check that the given object is compatible with the given type annotation.

    This function should only be used by type checker callables. Applications should use
    :func:`~.check_type` instead.

    :param value: the value to check
    :param annotation: the type annotation to check against
    :param memo: a memo object containing configuration and information necessary for
        looking up forward references
    """

    if isinstance(annotation, ForwardRef):
        try:
            annotation = evaluate_forwardref(annotation, memo)
        except NameError:
            if global_config.forward_ref_policy is ForwardRefPolicy.ERROR:
                raise
            elif global_config.forward_ref_policy is ForwardRefPolicy.WARN:
                warnings.warn(
                    f"Cannot resolve forward reference {annotation.__forward_arg__!r}",
                    TypeHintWarning,
                    stacklevel=get_stacklevel(),
                )

            return

    if annotation is Any or annotation is SubclassableAny or isinstance(value, Mock):
        return

    # Skip type checks if value is an instance of a class that inherits from Any
    if not isclass(value) and SubclassableAny in type(value).__bases__:
        return

    extras: tuple[Any, ...]
    origin_type = get_origin(annotation)
    if origin_type is Annotated:
        annotation, *extras_ = get_args(annotation)
        extras = tuple(extras_)
        origin_type = get_origin(annotation)
    else:
        extras = ()

    if origin_type is not None:
        args = get_args(annotation)

        # Compatibility hack to distinguish between unparametrized and empty tuple
        # (tuple[()]), necessary due to https://github.com/python/cpython/issues/91137
        if origin_type in (tuple, Tuple) and annotation is not Tuple and not args:
            args = ((),)
    else:
        origin_type = annotation
        args = ()

    for lookup_func in checker_lookup_functions:
        checker = lookup_func(origin_type, args, extras)
        if checker:
            checker(value, origin_type, args, memo)
            return

    if not isinstance(value, origin_type):
        raise TypeCheckError(f"is not an instance of {qualified_name(origin_type)}")


# Equality checks are applied to these
origin_type_checkers = {
    bytes: check_byteslike,
    AbstractSet: check_set,
    BinaryIO: check_io,
    Callable: check_callable,
    collections.abc.Callable: check_callable,
    complex: check_number,
    dict: check_mapping,
    Dict: check_mapping,
    float: check_number,
    IO: check_io,
    list: check_list,
    List: check_list,
    Literal: check_literal,
    LiteralString: check_literal_string,
    Mapping: check_mapping,
    MutableMapping: check_mapping,
    None: check_none,
    collections.abc.Mapping: check_mapping,
    collections.abc.MutableMapping: check_mapping,
    Self: check_self,
    Sequence: check_sequence,
    collections.abc.Sequence: check_sequence,
    collections.abc.Set: check_set,
    set: check_set,
    Set: check_set,
    TextIO: check_io,
    tuple: check_tuple,
    Tuple: check_tuple,
    type: check_class,
    Type: check_class,
    TypeGuard: check_typeguard,
    Union: check_union,
}
if sys.version_info >= (3, 10):
    origin_type_checkers[types.UnionType] = check_uniontype


def builtin_checker_lookup(
    origin_type: Any, args: tuple[Any, ...], extras: tuple[Any, ...]
) -> TypeCheckerCallable | None:
    checker = origin_type_checkers.get(origin_type)
    if checker is not None:
        return checker
    elif is_typeddict(origin_type):
        return check_typed_dict
    elif isclass(origin_type) and issubclass(
        origin_type, Tuple  # type: ignore[arg-type]
    ):
        # NamedTuple
        return check_tuple
    elif getattr(origin_type, "_is_protocol", False):
        return check_protocol
    elif isinstance(origin_type, ParamSpec):
        return check_paramspec
    elif isinstance(origin_type, TypeVar):
        return check_typevar
    elif origin_type.__class__ is NewType:
        # typing.NewType on Python 3.10+
        return check_newtype
    elif (
        isfunction(origin_type)
        and getattr(origin_type, "__module__", None) == "typing"
        and getattr(origin_type, "__qualname__", "").startswith("NewType.")
        and hasattr(origin_type, "__supertype__")
    ):
        # typing.NewType on Python 3.9 and below
        return check_newtype

    return None


checker_lookup_functions.append(builtin_checker_lookup)


def load_plugins() -> None:
    """
    Load all type checker lookup functions from entry points.

    All entry points from the ``typeguard.checker_lookup`` group are loaded, and the
    returned lookup functions are added to :data:`typeguard.checker_lookup_functions`.

    .. note:: This function is called implicitly on import, unless the
        ``TYPEGUARD_DISABLE_PLUGIN_AUTOLOAD`` environment variable is present.
    """

    for ep in entry_points(group="typeguard.checker_lookup"):
        try:
            plugin = ep.load()
        except Exception as exc:
            warnings.warn(
                f"Failed to load plugin {ep.name!r}: " f"{qualified_name(exc)}: {exc}",
                stacklevel=2,
            )
            continue

        if not callable(plugin):
            warnings.warn(
                f"Plugin {ep} returned a non-callable object: {plugin!r}", stacklevel=2
            )
            continue

        checker_lookup_functions.insert(0, plugin)<|MERGE_RESOLUTION|>--- conflicted
+++ resolved
@@ -34,13 +34,8 @@
 
 from ._config import ForwardRefPolicy, global_config
 from ._exceptions import TypeCheckError, TypeHintWarning
-<<<<<<< HEAD
 from ._memo import TypeCheckMemo
-from ._utils import evaluate_forwardref, get_type_name, qualified_name
-=======
-from ._memo import CallMemo, TypeCheckMemo
 from ._utils import evaluate_forwardref, get_stacklevel, get_type_name, qualified_name
->>>>>>> db777102
 
 if sys.version_info >= (3, 11):
     from typing import (
