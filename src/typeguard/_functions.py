from __future__ import annotations

import sys
import warnings
from collections.abc import Generator
from contextlib import contextmanager
from threading import Lock
from typing import Any, Callable, NoReturn, TypeVar, overload

from ._checkers import BINARY_MAGIC_METHODS, check_type_internal
from ._config import (
    CollectionCheckStrategy,
    ForwardRefPolicy,
    TypeCheckConfiguration,
)
from ._exceptions import TypeCheckError, TypeCheckWarning
from ._memo import TypeCheckMemo
from ._utils import get_stacklevel, qualified_name

if sys.version_info >= (3, 11):
    from typing import Literal, Never, TypeAlias
else:
    from typing_extensions import Literal, Never, TypeAlias

T = TypeVar("T")
TypeCheckFailCallback: TypeAlias = Callable[[TypeCheckError, TypeCheckMemo], Any]

type_checks_suppressed = 0
type_checks_suppress_lock = Lock()


@overload
def check_type(
    value: object,
    expected_type: type[T],
    *,
    forward_ref_policy: ForwardRefPolicy = ...,
    typecheck_fail_callback: TypeCheckFailCallback | None = ...,
    collection_check_strategy: CollectionCheckStrategy = ...,
) -> T:
    ...


@overload
def check_type(
    value: object,
    expected_type: Any,
    *,
    forward_ref_policy: ForwardRefPolicy = ...,
    typecheck_fail_callback: TypeCheckFailCallback | None = ...,
    collection_check_strategy: CollectionCheckStrategy = ...,
) -> Any:
    ...


def check_type(
    value: object,
    expected_type: Any,
    *,
    forward_ref_policy: ForwardRefPolicy = TypeCheckConfiguration().forward_ref_policy,
    typecheck_fail_callback: (TypeCheckFailCallback | None) = (
        TypeCheckConfiguration().typecheck_fail_callback
    ),
    collection_check_strategy: CollectionCheckStrategy = (
        TypeCheckConfiguration().collection_check_strategy
    ),
) -> Any:
    """
    Ensure that ``value`` matches ``expected_type``.

    The types from the :mod:`typing` module do not support :func:`isinstance` or
    :func:`issubclass` so a number of type specific checks are required. This function
    knows which checker to call for which type.

    This function wraps :func:`~.check_type_internal` in the following ways:

    * Respects type checking suppression (:func:`~.suppress_type_checks`)
    * Forms a :class:`~.TypeCheckMemo` from the current stack frame
    * Calls the configured type check fail callback if the check fails

    Note that this function is independent of the globally shared configuration in
    :data:`typeguard.config`. This means that usage within libraries is safe from being
    affected configuration changes made by other libraries or by the integrating
    application. Instead, configuration options have the same default values as their
    corresponding fields in :class:`TypeCheckConfiguration`.

    :param value: value to be checked against ``expected_type``
    :param expected_type: a class or generic type instance
    :param forward_ref_policy: see :attr:`TypeCheckConfiguration.forward_ref_policy`
    :param typecheck_fail_callback:
        see :attr`TypeCheckConfiguration.typecheck_fail_callback`
    :param collection_check_strategy:
        see :attr:`TypeCheckConfiguration.collection_check_strategy`
    :return: ``value``, unmodified
    :raises TypeCheckError: if there is a type mismatch

    """
    config = TypeCheckConfiguration(
        forward_ref_policy=forward_ref_policy,
        typecheck_fail_callback=typecheck_fail_callback,
        collection_check_strategy=collection_check_strategy,
    )

    if type_checks_suppressed or expected_type is Any:
        return

    frame = sys._getframe(1)
    memo = TypeCheckMemo(frame.f_globals, frame.f_locals, config=config)
    try:
        check_type_internal(value, expected_type, memo)
    except TypeCheckError as exc:
        exc.append_path_element(qualified_name(value, add_class_prefix=True))
        if config.typecheck_fail_callback:
            config.typecheck_fail_callback(exc, memo)
        else:
            raise

    return value


def check_argument_types(
    func_name: str,
    arguments: dict[str, tuple[Any, Any]],
    memo: TypeCheckMemo,
) -> Literal[True]:
    if type_checks_suppressed:
        return True

    for argname, (value, annotation) in arguments.items():
        if annotation is NoReturn or annotation is Never:
            exc = TypeCheckError(
                f"{func_name}() was declared never to be called but it was"
            )
            if memo.config.typecheck_fail_callback:
                memo.config.typecheck_fail_callback(exc, memo)
            else:
                raise exc

        try:
            check_type_internal(value, annotation, memo)
        except TypeCheckError as exc:
            qualname = qualified_name(value, add_class_prefix=True)
            exc.append_path_element(f'argument "{argname}" ({qualname})')
            if memo.config.typecheck_fail_callback:
                memo.config.typecheck_fail_callback(exc, memo)
            else:
                raise

    return True


def check_return_type(
    func_name: str,
    retval: T,
    annotation: Any,
    memo: TypeCheckMemo,
) -> T:
    if type_checks_suppressed:
        return retval

    if annotation is NoReturn or annotation is Never:
        exc = TypeCheckError(f"{func_name}() was declared never to return but it did")
        if memo.config.typecheck_fail_callback:
            memo.config.typecheck_fail_callback(exc, memo)
        else:
            raise exc

    try:
        check_type_internal(retval, annotation, memo)
    except TypeCheckError as exc:
        # Allow NotImplemented if this is a binary magic method (__eq__() et al)
        if retval is NotImplemented and annotation is bool:
            # This does (and cannot) not check if it's actually a method
            func_name = func_name.rsplit(".", 1)[-1]
            if func_name in BINARY_MAGIC_METHODS:
                return retval

        qualname = qualified_name(retval, add_class_prefix=True)
        exc.append_path_element(f"the return value ({qualname})")
        if memo.config.typecheck_fail_callback:
            memo.config.typecheck_fail_callback(exc, memo)
        else:
            raise

    return retval


def check_send_type(
    func_name: str,
    sendval: T,
    annotation: Any,
    memo: TypeCheckMemo,
) -> T:
    if type_checks_suppressed:
        return sendval

    if annotation is NoReturn or annotation is Never:
        exc = TypeCheckError(
            f"{func_name}() was declared never to be sent a value to but it was"
        )
        if memo.config.typecheck_fail_callback:
            memo.config.typecheck_fail_callback(exc, memo)
        else:
            raise exc

    try:
        check_type_internal(sendval, annotation, memo)
    except TypeCheckError as exc:
        qualname = qualified_name(sendval, add_class_prefix=True)
        exc.append_path_element(f"the value sent to generator ({qualname})")
        if memo.config.typecheck_fail_callback:
            memo.config.typecheck_fail_callback(exc, memo)
        else:
            raise

    return sendval


def check_yield_type(
    func_name: str,
    yieldval: T,
    annotation: Any,
    memo: TypeCheckMemo,
) -> T:
    if type_checks_suppressed:
        return yieldval

    if annotation is NoReturn or annotation is Never:
        exc = TypeCheckError(f"{func_name}() was declared never to yield but it did")
        if memo.config.typecheck_fail_callback:
            memo.config.typecheck_fail_callback(exc, memo)
        else:
            raise exc

    try:
        check_type_internal(yieldval, annotation, memo)
    except TypeCheckError as exc:
        qualname = qualified_name(yieldval, add_class_prefix=True)
        exc.append_path_element(f"the yielded value ({qualname})")
        if memo.config.typecheck_fail_callback:
            memo.config.typecheck_fail_callback(exc, memo)
        else:
            raise

    return yieldval


def check_variable_assignment(
    value: object, varname: str, annotation: Any, memo: TypeCheckMemo
) -> Any:
    if type_checks_suppressed:
        return

    try:
        check_type_internal(value, annotation, memo)
    except TypeCheckError as exc:
        qualname = qualified_name(value, add_class_prefix=True)
        exc.append_path_element(f"value assigned to {varname} ({qualname})")
        if global_config.typecheck_fail_callback:
            global_config.typecheck_fail_callback(exc, memo)
        else:
            raise

<<<<<<< HEAD
    iterated_values = []
    for obj, (argname, expected_type) in zip(
        source_values, expected_annotations.items()
    ):
        iterated_values.append(obj)
        try:
            check_type_internal(obj, expected_type, memo)
        except TypeCheckError as exc:
            exc.append_path_element(argname)
            if memo.config.typecheck_fail_callback:
                memo.config.typecheck_fail_callback(exc, memo)
=======
    return value


def check_multi_variable_assignment(
    value: Any, targets: list[dict[str, Any]], memo: TypeCheckMemo
) -> Any:
    if type_checks_suppressed:
        return

    if max(len(target) for target in targets) == 1:
        iterated_values = [value]
    else:
        iterated_values = list(value)

    for expected_types in targets:
        value_index = 0
        for ann_index, (varname, expected_type) in enumerate(expected_types.items()):
            if varname.startswith("*"):
                varname = varname[1:]
                keys_left = len(expected_types) - 1 - ann_index
                next_value_index = len(iterated_values) - keys_left
                obj: object = iterated_values[value_index:next_value_index]
                value_index = next_value_index
>>>>>>> a66d1704
            else:
                obj = iterated_values[value_index]
                value_index += 1

            try:
                check_type_internal(obj, expected_type, memo)
            except TypeCheckError as exc:
                qualname = qualified_name(obj, add_class_prefix=True)
                exc.append_path_element(f"value assigned to {varname} ({qualname})")
                if global_config.typecheck_fail_callback:
                    global_config.typecheck_fail_callback(exc, memo)
                else:
                    raise

    return iterated_values[0] if len(iterated_values) == 1 else iterated_values


def warn_on_error(exc: TypeCheckError, memo: TypeCheckMemo) -> None:
    """
    Emit a warning on a type mismatch.

    This is intended to be used as an error handler in
    :attr:`TypeCheckConfiguration.typecheck_fail_callback`.

    """
    warnings.warn(TypeCheckWarning(str(exc)), stacklevel=get_stacklevel())


@contextmanager
def suppress_type_checks() -> Generator[None, None, None]:
    """
    A context manager that can be used to temporarily suppress type checks.

    While this context manager is active, :func:`check_type` and any automatically
    instrumented functions skip the actual type checking. These context managers can be
    nested. Type checking will resume once the last context manager block is exited.

    This context manager is thread-safe.

    """
    global type_checks_suppressed

    with type_checks_suppress_lock:
        type_checks_suppressed += 1

    yield

    with type_checks_suppress_lock:
        type_checks_suppressed -= 1<|MERGE_RESOLUTION|>--- conflicted
+++ resolved
@@ -256,24 +256,11 @@
     except TypeCheckError as exc:
         qualname = qualified_name(value, add_class_prefix=True)
         exc.append_path_element(f"value assigned to {varname} ({qualname})")
-        if global_config.typecheck_fail_callback:
-            global_config.typecheck_fail_callback(exc, memo)
-        else:
-            raise
-
-<<<<<<< HEAD
-    iterated_values = []
-    for obj, (argname, expected_type) in zip(
-        source_values, expected_annotations.items()
-    ):
-        iterated_values.append(obj)
-        try:
-            check_type_internal(obj, expected_type, memo)
-        except TypeCheckError as exc:
-            exc.append_path_element(argname)
-            if memo.config.typecheck_fail_callback:
-                memo.config.typecheck_fail_callback(exc, memo)
-=======
+        if memo.config.typecheck_fail_callback:
+            memo.config.typecheck_fail_callback(exc, memo)
+        else:
+            raise
+
     return value
 
 
@@ -297,7 +284,6 @@
                 next_value_index = len(iterated_values) - keys_left
                 obj: object = iterated_values[value_index:next_value_index]
                 value_index = next_value_index
->>>>>>> a66d1704
             else:
                 obj = iterated_values[value_index]
                 value_index += 1
@@ -307,8 +293,8 @@
             except TypeCheckError as exc:
                 qualname = qualified_name(obj, add_class_prefix=True)
                 exc.append_path_element(f"value assigned to {varname} ({qualname})")
-                if global_config.typecheck_fail_callback:
-                    global_config.typecheck_fail_callback(exc, memo)
+                if memo.config.typecheck_fail_callback:
+                    memo.config.typecheck_fail_callback(exc, memo)
                 else:
                     raise
 
